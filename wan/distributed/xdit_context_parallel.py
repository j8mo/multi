# Copyright 2024-2025 The Alibaba Wan Team Authors. All rights reserved.
import numpy as np
import torch
import torch.nn as nn
import torch.cuda.amp as amp
from xfuser.core.distributed import (
    get_sequence_parallel_rank,
    get_sequence_parallel_world_size,
    get_sp_group,
    get_classifier_free_guidance_rank,
    get_classifier_free_guidance_world_size,
    get_cfg_group,
)
from einops import rearrange
from xfuser.core.long_ctx_attention import xFuserLongContextAttention
import xformers.ops

from ..modules.model import sinusoidal_embedding_1d
from ..utils.multitalk_utils import get_attn_map_with_target, split_token_counts_and_frame_ids, normalize_and_scale
from ..modules.attention import SingleStreamAttention, SingleStreamMutiAttention


def pad_freqs(original_tensor, target_len):
    seq_len, s1, s2 = original_tensor.shape
    pad_size = target_len - seq_len
    padding_tensor = torch.ones(
        pad_size,
        s1,
        s2,
        dtype=original_tensor.dtype,
        device=original_tensor.device)
    padded_tensor = torch.cat([original_tensor, padding_tensor], dim=0)
    return padded_tensor


@amp.autocast(enabled=False)
def rope_apply(x, grid_sizes, freqs):
    """
    x:          [B, L, N, C].
    grid_sizes: [B, 3].
    freqs:      [M, C // 2].
    """
    s, n, c = x.size(1), x.size(2), x.size(3) // 2
    # split freqs
    freqs = freqs.split([c - 2 * (c // 3), c // 3, c // 3], dim=1) # [[N, head_dim/2], [N, head_dim/2], [N, head_dim/2]] # T H W 极坐标

    # loop over samples
    output = []
    for i, (f, h, w) in enumerate(grid_sizes.tolist()):
        seq_len = f * h * w

        # precompute multipliers
        x_i = torch.view_as_complex(x[i, :s].to(torch.float64).reshape(
             s, n, -1, 2)) # [L, N, C/2] # 极坐标
        freqs_i = torch.cat([
            freqs[0][:f].view(f, 1, 1, -1).expand(f, h, w, -1),
            freqs[1][:h].view(1, h, 1, -1).expand(f, h, w, -1),
            freqs[2][:w].view(1, 1, w, -1).expand(f, h, w, -1)
        ], dim=-1).reshape(seq_len, 1, -1) # seq_lens, 1,  3 * dim / 2 (T H W)

        # apply rotary embedding
        sp_size = get_sequence_parallel_world_size()
        sp_rank = get_sequence_parallel_rank()
        freqs_i = pad_freqs(freqs_i, s * sp_size)
        s_per_rank = s
        freqs_i_rank = freqs_i[(sp_rank * s_per_rank):((sp_rank + 1) *
                                                       s_per_rank), :, :]
        x_i = torch.view_as_real(x_i * freqs_i_rank).flatten(2)
        x_i = torch.cat([x_i, x[i, s:]])

        # append to collection
        output.append(x_i)
    return torch.stack(output).float()


def usp_dit_forward_vace(self, x, vace_context, seq_len, kwargs):
    # embeddings
    c = [self.vace_patch_embedding(u.unsqueeze(0)) for u in vace_context]
    c = [u.flatten(2).transpose(1, 2) for u in c]
    c = torch.cat([
        torch.cat([u, u.new_zeros(1, seq_len - u.size(1), u.size(2))], dim=1)
        for u in c
    ])

    # arguments
    new_kwargs = dict(x=x)
    new_kwargs.update(kwargs)

    # Context Parallel
    c = torch.chunk(
        c, get_sequence_parallel_world_size(),
        dim=1)[get_sequence_parallel_rank()]

    hints = []
    for block in self.vace_blocks:
        c, c_skip = block(c, **new_kwargs)
        hints.append(c_skip)
    return hints


def usp_dit_forward(
    self,
    x,
    t,
    context,
    seq_len,
    vace_context=None,
    vace_context_scale=1.0,
    clip_fea=None,
    y=None,
):
    """
    x:              A list of videos each with shape [C, T, H, W].
    t:              [B].
    context:        A list of text embeddings each with shape [L, C].
    """
    if self.model_type == 'i2v':
        assert clip_fea is not None and y is not None
    # params
    device = self.patch_embedding.weight.device
    if self.freqs.device != device:
        self.freqs = self.freqs.to(device)

    if self.model_type != 'vace' and y is not None:
        x = [torch.cat([u, v], dim=0) for u, v in zip(x, y)]

    # embeddings
    x = [self.patch_embedding(u.unsqueeze(0)) for u in x]
    grid_sizes = torch.stack(
        [torch.tensor(u.shape[2:], dtype=torch.long) for u in x])
    x = [u.flatten(2).transpose(1, 2) for u in x]
    seq_lens = torch.tensor([u.size(1) for u in x], dtype=torch.long)
    assert seq_lens.max() <= seq_len
    x = torch.cat([
        torch.cat([u, u.new_zeros(1, seq_len - u.size(1), u.size(2))], dim=1)
        for u in x
    ])

    # time embeddings
    with amp.autocast(dtype=torch.float32):
        e = self.time_embedding(
            sinusoidal_embedding_1d(self.freq_dim, t).float())
        e0 = self.time_projection(e).unflatten(1, (6, self.dim))
        assert e.dtype == torch.float32 and e0.dtype == torch.float32

    # context
    context_lens = None
    context = self.text_embedding(
        torch.stack([
            torch.cat([u, u.new_zeros(self.text_len - u.size(0), u.size(1))])
            for u in context
        ]))

    if self.model_type != 'vace' and clip_fea is not None:
        context_clip = self.img_emb(clip_fea)  # bs x 257 x dim
        context = torch.concat([context_clip, context], dim=1)

    # arguments
    kwargs = dict(
        e=e0,
        seq_lens=seq_lens,
        grid_sizes=grid_sizes,
        freqs=self.freqs,
        context=context,
        context_lens=context_lens)
    
    # Context Parallel
    x = torch.chunk(
        x, get_sequence_parallel_world_size(),
        dim=1)[get_sequence_parallel_rank()]

    for block in self.blocks:
        x = block(x, **kwargs)

    # head
    x = self.head(x, e)

    # Context Parallel
    x = get_sp_group().all_gather(x, dim=1)

    # unpatchify
    x = self.unpatchify(x, grid_sizes)
    return [u.float() for u in x]


def usp_attn_forward(self,
                     x,
                     seq_lens,
                     grid_sizes,
                     freqs,
                     dtype=torch.bfloat16):
    b, s, n, d = *x.shape[:2], self.num_heads, self.head_dim
    half_dtypes = (torch.float16, torch.bfloat16)

    def half(x):
        return x if x.dtype in half_dtypes else x.to(dtype)

    # query, key, value function
    def qkv_fn(x):
        q = self.norm_q(self.q(x)).view(b, s, n, d)
        k = self.norm_k(self.k(x)).view(b, s, n, d)
        v = self.v(x).view(b, s, n, d)
        return q, k, v

    q, k, v = qkv_fn(x)
    q = rope_apply(q, grid_sizes, freqs)
    k = rope_apply(k, grid_sizes, freqs)

    # TODO: We should use unpaded q,k,v for attention.
    # k_lens = seq_lens // get_sequence_parallel_world_size()
    # if k_lens is not None:
    #     q = torch.cat([u[:l] for u, l in zip(q, k_lens)]).unsqueeze(0)
    #     k = torch.cat([u[:l] for u, l in zip(k, k_lens)]).unsqueeze(0)
    #     v = torch.cat([u[:l] for u, l in zip(v, k_lens)]).unsqueeze(0)

    x = xFuserLongContextAttention()(
        None,
        query=half(q),
        key=half(k),
        value=half(v),
        window_size=self.window_size)

    # TODO: padding after attention.
    # x = torch.cat([x, x.new_zeros(b, s - x.size(1), n, d)], dim=1)

    # output
    x = x.flatten(2)
    x = self.o(x)
    return x




def usp_dit_forward_multitalk(
    self,
    x,
    t,
    context,
    seq_len,
    clip_fea=None,
    y=None,
    audio=None,
    ref_target_masks=None,
):
    """
    x:              A list of videos each with shape [C, T, H, W].
    t:              [B].
    context:        A list of text embeddings each with shape [L, C].
    """

    assert clip_fea is not None and y is not None
    # params
    device = self.patch_embedding.weight.device
    if self.freqs.device != device:
        self.freqs = self.freqs.to(device)

    _, T, H, W = x[0].shape
    N_t = T // self.patch_size[0]
    N_h = H // self.patch_size[1]
    N_w = W // self.patch_size[2]

    if y is not None:
        x = [torch.cat([u, v], dim=0) for u, v in zip(x, y)]
    x[0] = x[0].to(context[0].dtype)
<<<<<<< HEAD
    t = t.to(context[0].dtype)
=======
>>>>>>> f762dfb3

    # embeddings
    x = [self.patch_embedding(u.unsqueeze(0)) for u in x]
    grid_sizes = torch.stack(
        [torch.tensor(u.shape[2:], dtype=torch.long) for u in x])
    x = [u.flatten(2).transpose(1, 2) for u in x]
    seq_lens = torch.tensor([u.size(1) for u in x], dtype=torch.long)
    assert seq_lens.max() <= seq_len
    x = torch.cat([
        torch.cat([u, u.new_zeros(1, seq_len - u.size(1), u.size(2))],
                    dim=1) for u in x
    ])

    # time embeddings
    with amp.autocast(dtype=torch.float32):
        e = self.time_embedding(
            sinusoidal_embedding_1d(self.freq_dim, t).float())
        e0 = self.time_projection(e).unflatten(1, (6, self.dim))
        assert e.dtype == torch.float32 and e0.dtype == torch.float32

    # context
    context_lens = None
    context = self.text_embedding(
        torch.stack([
            torch.cat([u, u.new_zeros(self.text_len - u.size(0), u.size(1))])
            for u in context
        ]))

    if clip_fea is not None:
        context_clip = self.img_emb(clip_fea)  
        context = torch.concat([context_clip, context], dim=1)

    # get audio token
<<<<<<< HEAD
    audio_embedding = None
    audio_cond = audio.to(device=x.device, dtype=x.dtype)
    first_frame_audio_emb_s = audio_cond[:, :1, ...] # [2, 1, 5, 12, 768]
    latter_frame_audio_emb = audio_cond[:, 1:, ...] # [2, 80, 5, 12, 768]
    latter_frame_audio_emb = rearrange(latter_frame_audio_emb, "b (n_t n) w s c -> b n_t n w s c", n=self.vae_scale) # 2, 20, 4, 5, 12, 768
    middle_index = self.audio_window // 2
    latter_first_frame_audio_emb = latter_frame_audio_emb[:, :, :1, :middle_index+1, ...] # 2, 20, 1, 3, 12, 768
    latter_first_frame_audio_emb = rearrange(latter_first_frame_audio_emb, "b n_t n w s c -> b n_t (n w) s c") # 2, 20, 3, 12, 768
    latter_last_frame_audio_emb = latter_frame_audio_emb[:, :, -1:, middle_index:, ...] # 2, 20, 1, 3, 12, 768
    latter_last_frame_audio_emb = rearrange(latter_last_frame_audio_emb, "b n_t n w s c -> b n_t (n w) s c") # 2, 20, 3, 12, 768
    latter_middle_frame_audio_emb = latter_frame_audio_emb[:, :, 1:-1, middle_index:middle_index+1, ...] # 2, 20, 2, 1, 12, 768
    latter_middle_frame_audio_emb = rearrange(latter_middle_frame_audio_emb, "b n_t n w s c -> b n_t (n w) s c") # 2, 20, 2, 12, 768
    latter_frame_audio_emb_s = torch.concat([latter_first_frame_audio_emb, latter_middle_frame_audio_emb, latter_last_frame_audio_emb], dim=2) # [B, (T-1)//vae_scale, W-1+vae_scale, S, C_a] # 2, 20, 8, 12, 768
    audio_embedding = self.audio_proj(first_frame_audio_emb_s, latter_frame_audio_emb_s) # [2, 1, 5, 12, 768] [2, 20, 8, 12, 768] --> 2, 21, 32, 768
    batch_size = audio_embedding.shape[0]
    audio_embeddings = []
    for i in range(batch_size):
        audio_embeddings.append(
                torch.concat(audio_embedding[[i]].split(1), dim=2).to(x.dtype)
        )
    audio_embedding = torch.cat(audio_embeddings, dim=0)
=======
    audio_cond = audio.to(device=x.device, dtype=x.dtype)
    first_frame_audio_emb_s = audio_cond[:, :1, ...] 
    latter_frame_audio_emb = audio_cond[:, 1:, ...] 
    latter_frame_audio_emb = rearrange(latter_frame_audio_emb, "b (n_t n) w s c -> b n_t n w s c", n=self.vae_scale) 
    middle_index = self.audio_window // 2
    latter_first_frame_audio_emb = latter_frame_audio_emb[:, :, :1, :middle_index+1, ...] 
    latter_first_frame_audio_emb = rearrange(latter_first_frame_audio_emb, "b n_t n w s c -> b n_t (n w) s c") 
    latter_last_frame_audio_emb = latter_frame_audio_emb[:, :, -1:, middle_index:, ...] 
    latter_last_frame_audio_emb = rearrange(latter_last_frame_audio_emb, "b n_t n w s c -> b n_t (n w) s c") 
    latter_middle_frame_audio_emb = latter_frame_audio_emb[:, :, 1:-1, middle_index:middle_index+1, ...] 
    latter_middle_frame_audio_emb = rearrange(latter_middle_frame_audio_emb, "b n_t n w s c -> b n_t (n w) s c") 
    latter_frame_audio_emb_s = torch.concat([latter_first_frame_audio_emb, latter_middle_frame_audio_emb, latter_last_frame_audio_emb], dim=2) 
    audio_embedding = self.audio_proj(first_frame_audio_emb_s, latter_frame_audio_emb_s) 
    human_num = len(audio_embedding)
    audio_embedding = torch.concat(audio_embedding.split(1), dim=2).to(x.dtype)
>>>>>>> f762dfb3

    # audio_embedding = torch.concat(audio_embedding.split(1), dim=2)

    # convert ref_target_masks to token_ref_target_masks
    if ref_target_masks is not None:
        ref_target_masks = ref_target_masks.unsqueeze(0).to(torch.float32) 
        token_ref_target_masks = nn.functional.interpolate(ref_target_masks, size=(N_h, N_w), mode='nearest') 
        token_ref_target_masks = token_ref_target_masks.squeeze(0) 
        token_ref_target_masks = (token_ref_target_masks > 0)
        token_ref_target_masks = token_ref_target_masks.view(token_ref_target_masks.shape[0], -1) 
        token_ref_target_masks = token_ref_target_masks.to(x.dtype)
    
    if self.enable_teacache:
        modulated_inp = e0 if self.use_ret_steps else e
        if self.cnt%3==0: # cond
            if self.cnt < self.ret_steps or self.cnt >= self.cutoff_steps:
                should_calc_cond = True
                self.accumulated_rel_l1_distance_cond = 0
            else:
                rescale_func = np.poly1d(self.coefficients)
                self.accumulated_rel_l1_distance_cond += rescale_func(((modulated_inp-self.previous_e0_cond).abs().mean() / self.previous_e0_cond.abs().mean()).cpu().item())
                # print("accumulated_rel_l1_distance_even", self.accumulated_rel_l1_distance_even)
                if self.accumulated_rel_l1_distance_cond < self.teacache_thresh:
                    should_calc_cond = False
                else:
                    should_calc_cond = True
                    self.accumulated_rel_l1_distance_cond = 0
            self.previous_e0_cond = modulated_inp.clone()
        elif self.cnt%3==1: # drop_text
            if self.cnt < self.ret_steps or self.cnt >= self.cutoff_steps:
                should_calc_drop_text = True
                self.accumulated_rel_l1_distance_drop_text = 0
            else:
                rescale_func = np.poly1d(self.coefficients)
                self.accumulated_rel_l1_distance_drop_text += rescale_func(((modulated_inp-self.previous_e0_drop_text).abs().mean() / self.previous_e0_drop_text.abs().mean()).cpu().item())
                if self.accumulated_rel_l1_distance_drop_text < self.teacache_thresh:
                    should_calc_drop_text = False
                else:
                    should_calc_drop_text = True
                    self.accumulated_rel_l1_distance_drop_text = 0
            self.previous_e0_drop_text = modulated_inp.clone()
        else: # uncond
            if self.cnt < self.ret_steps or self.cnt >= self.cutoff_steps:
                should_calc_uncond = True
                self.accumulated_rel_l1_distance_uncond = 0
            else:
                rescale_func = np.poly1d(self.coefficients)
                self.accumulated_rel_l1_distance_uncond += rescale_func(((modulated_inp-self.previous_e0_uncond).abs().mean() / self.previous_e0_uncond.abs().mean()).cpu().item())
                if self.accumulated_rel_l1_distance_uncond < self.teacache_thresh:
                    should_calc_uncond = False
                else:
                    should_calc_uncond = True
                    self.accumulated_rel_l1_distance_uncond = 0
            self.previous_e0_uncond = modulated_inp.clone()

    # Context Parallel
    x = torch.chunk(
        x, get_sequence_parallel_world_size(),
        dim=1)[get_sequence_parallel_rank()]

    ## CFG Parallel
    # print("Grid Sizes: ", grid_sizes.shape)
    grid_sizes = torch.chunk(
        grid_sizes, get_classifier_free_guidance_world_size(), dim=0
    )[get_classifier_free_guidance_rank()]
    context = torch.chunk(
        context, get_classifier_free_guidance_world_size(), dim=0
    )[get_classifier_free_guidance_rank()]
    audio_embedding = torch.chunk(
        audio_embedding, get_classifier_free_guidance_world_size(), dim=0
    )[get_classifier_free_guidance_rank()]
    seq_lens = torch.chunk(
        seq_lens, get_classifier_free_guidance_world_size(), dim=0
    )[get_classifier_free_guidance_rank()]

    # arguments
    kwargs = dict(
        e=e0,
        seq_lens=seq_lens,
        grid_sizes=grid_sizes,
        freqs=self.freqs,
        context=context,
        context_lens=context_lens,
        audio_embedding=audio_embedding,
        ref_target_masks=token_ref_target_masks,
        human_num=human_num,
        )

<<<<<<< HEAD
    # CFG Parallel
    x = torch.chunk(
        x, get_classifier_free_guidance_world_size(), dim=0
    )[get_classifier_free_guidance_rank()]


    # Context Parallel
    x = torch.chunk(
        x, get_sequence_parallel_world_size(), dim=1
    )[get_sequence_parallel_rank()]

    for block in self.blocks:
        x = block(x, **kwargs)
=======
    if self.enable_teacache:
        if self.cnt%3==0:
            if not should_calc_cond:
                x +=  self.previous_residual_cond
            else:
                ori_x = x.clone()
                for block in self.blocks:
                    x = block(x, **kwargs)
                self.previous_residual_cond = x - ori_x
        elif self.cnt%3==1:
            if not should_calc_drop_text:
                x +=  self.previous_residual_drop_text
            else:
                ori_x = x.clone()
                for block in self.blocks:
                    x = block(x, **kwargs)
                self.previous_residual_drop_text = x - ori_x
        else:
            if not should_calc_uncond:
                x +=  self.previous_residual_uncond
            else:
                ori_x = x.clone()
                for block in self.blocks:
                    x = block(x, **kwargs)
                self.previous_residual_uncond = x - ori_x
    else:
        for block in self.blocks:
            x = block(x, **kwargs)
>>>>>>> f762dfb3

    # head
    x = self.head(x, e)

    # Context Parallel
    x = get_sp_group().all_gather(x, dim=1)

    import torch.distributed as dist
    is_rank_zero = dist.get_rank() == 0

    # unpatchify
    x = self.unpatchify(x, grid_sizes)
<<<<<<< HEAD

    # Then we need to stack before gathering
    x = torch.stack(x, dim=0).float()

    # CFG Parallel
    x = get_cfg_group().all_gather(x, dim=0)

    return x
=======
    if self.enable_teacache:
        self.cnt += 1
        if self.cnt >= self.num_steps:
            self.cnt = 0
        
    return torch.stack(x).float()
>>>>>>> f762dfb3


def usp_attn_forward_multitalk(self,
                     x,
                     seq_lens,
                     grid_sizes,
                     freqs,
                     dtype=torch.bfloat16,
                     ref_target_masks=None):
    b, s, n, d = *x.shape[:2], self.num_heads, self.head_dim
    half_dtypes = (torch.float16, torch.bfloat16)

    def half(x):
        return x if x.dtype in half_dtypes else x.to(dtype)

    # query, key, value function
    def qkv_fn(x):
        q = self.norm_q(self.q(x)).view(b, s, n, d)
        k = self.norm_k(self.k(x)).view(b, s, n, d)
        v = self.v(x).view(b, s, n, d)
        return q, k, v

    q, k, v = qkv_fn(x)
    q = rope_apply(q, grid_sizes, freqs)
    k = rope_apply(k, grid_sizes, freqs)


    x = xFuserLongContextAttention()(
        None,
        query=half(q),
        key=half(k),
        value=half(v),
        window_size=self.window_size)


    # output
    x = x.flatten(2)
    x = self.o(x)

    with torch.no_grad():
<<<<<<< HEAD
        x_ref_attn_map = get_attn_map_with_target(q.type_as(x), k.type_as(x), grid_sizes[0],
                                            ref_target_masks=ref_target_masks, enable_sp=self.enable_sp) # B S(N_t N_h Nw)
=======
        x_ref_attn_map = get_attn_map_with_target(q.type_as(x), k.type_as(x), grid_sizes[0], 
                                            ref_target_masks=ref_target_masks, enable_sp=True) 

    return x, x_ref_attn_map


>>>>>>> f762dfb3


def usp_crossattn_multi_forward_multitalk(self, 
                                        x: torch.Tensor, 
                                        encoder_hidden_states: torch.Tensor,  # 1, 21, 64, C
                                        shape=None, 
                                        x_ref_attn_map=None,
                                        human_num=None) -> torch.Tensor:
        
        N_t, N_h, N_w = shape 
        sp_size = get_sequence_parallel_world_size()
        sp_rank = get_sequence_parallel_rank()
        audio_tokens_per_frame = 32
        visual_seqlen, frame_ids = split_token_counts_and_frame_ids(N_t, N_h * N_w, sp_size, sp_rank)
        encoder_hidden_states = encoder_hidden_states[:, min(frame_ids):max(frame_ids)+1, ...]
        encoder_hidden_states = rearrange(encoder_hidden_states, "B T N C -> B (T N) C")
        N_a = len(frame_ids)
        kv_seq = [audio_tokens_per_frame * human_num] * N_a

        if human_num == 1:
            return super(SingleStreamMutiAttention, self).forward(x, encoder_hidden_states, shape, enable_sp=True, kv_seq=kv_seq)


        # get q for hidden_state
        B, N, C = x.shape
        q = self.q_linear(x) 
        q_shape = (B, N, self.num_heads, self.head_dim) 
        q = q.view(q_shape).permute((0, 2, 1, 3))

        if self.qk_norm:
            q = self.q_norm(q)

        max_values = x_ref_attn_map.max(1).values[:, None, None] 
        min_values = x_ref_attn_map.min(1).values[:, None, None] 
        max_min_values = torch.cat([max_values, min_values], dim=2)
        max_min_values = get_sp_group().all_gather(max_min_values, dim=1)

        human1_max_value, human1_min_value = max_min_values[0, :, 0].max(), max_min_values[0, :, 1].min()
        human2_max_value, human2_min_value = max_min_values[1, :, 0].max(), max_min_values[1, :, 1].min()

        human1 = normalize_and_scale(x_ref_attn_map[0], (human1_min_value, human1_max_value), (self.rope_h1[0], self.rope_h1[1]))
        human2 = normalize_and_scale(x_ref_attn_map[1], (human2_min_value, human2_max_value), (self.rope_h2[0], self.rope_h2[1]))
        back   = torch.full((x_ref_attn_map.size(1),), self.rope_bak, dtype=human1.dtype).to(human1.device)
        max_indices = x_ref_attn_map.argmax(dim=0)
        normalized_map = torch.stack([human1, human2, back], dim=1)
        normalized_pos = normalized_map[range(x_ref_attn_map.size(1)), max_indices] # N 
        q = self.rope_1d(q, normalized_pos)
 
        encoder_kv = self.kv_linear(encoder_hidden_states) 
        encoder_kv_shape = (B, encoder_hidden_states.size(1), 2, self.num_heads, self.head_dim)
        encoder_kv = encoder_kv.view(encoder_kv_shape).permute((2, 0, 3, 1, 4)) 
        encoder_k, encoder_v = encoder_kv.unbind(0) # B H N C

        if self.qk_norm:
            encoder_k = self.add_k_norm(encoder_k)

        # position embedding for condition audio embeddings
        per_frame = torch.zeros(audio_tokens_per_frame * human_num, dtype=encoder_k.dtype).to(encoder_k.device)
        per_frame[:audio_tokens_per_frame] = (self.rope_h1[0] + self.rope_h1[1]) / 2
        per_frame[audio_tokens_per_frame:] = (self.rope_h2[0] + self.rope_h2[1]) / 2
        encoder_pos = torch.concat([per_frame]*N_a, dim=0)
        encoder_k = self.rope_1d(encoder_k, encoder_pos)

        # get attn
        q = rearrange(q, "B H M K -> B M H K")
        encoder_k = rearrange(encoder_k, "B H M K -> B M H K")
        encoder_v = rearrange(encoder_v, "B H M K -> B M H K")
        attn_bias = xformers.ops.fmha.attn_bias.BlockDiagonalMask.from_seqlens(visual_seqlen, kv_seq)
        x = xformers.ops.memory_efficient_attention(q, encoder_k, encoder_v, attn_bias=attn_bias, op=None,)
        x = rearrange(x, "B M H K -> B H M K")

        # linear transform
        x_output_shape = (B, N, C)
        x = x.transpose(1, 2) 
        x = x.reshape(x_output_shape) 
        x = self.proj(x) 
        x = self.proj_drop(x)

        return x<|MERGE_RESOLUTION|>--- conflicted
+++ resolved
@@ -163,7 +163,7 @@
         freqs=self.freqs,
         context=context,
         context_lens=context_lens)
-    
+
     # Context Parallel
     x = torch.chunk(
         x, get_sequence_parallel_world_size(),
@@ -254,6 +254,7 @@
     if self.freqs.device != device:
         self.freqs = self.freqs.to(device)
 
+    bs = x.shape[0]
     _, T, H, W = x[0].shape
     N_t = T // self.patch_size[0]
     N_h = H // self.patch_size[1]
@@ -262,10 +263,7 @@
     if y is not None:
         x = [torch.cat([u, v], dim=0) for u, v in zip(x, y)]
     x[0] = x[0].to(context[0].dtype)
-<<<<<<< HEAD
     t = t.to(context[0].dtype)
-=======
->>>>>>> f762dfb3
 
     # embeddings
     x = [self.patch_embedding(u.unsqueeze(0)) for u in x]
@@ -295,11 +293,10 @@
         ]))
 
     if clip_fea is not None:
-        context_clip = self.img_emb(clip_fea)  
+        context_clip = self.img_emb(clip_fea)
         context = torch.concat([context_clip, context], dim=1)
 
     # get audio token
-<<<<<<< HEAD
     audio_embedding = None
     audio_cond = audio.to(device=x.device, dtype=x.dtype)
     first_frame_audio_emb_s = audio_cond[:, :1, ...] # [2, 1, 5, 12, 768]
@@ -314,6 +311,7 @@
     latter_middle_frame_audio_emb = rearrange(latter_middle_frame_audio_emb, "b n_t n w s c -> b n_t (n w) s c") # 2, 20, 2, 12, 768
     latter_frame_audio_emb_s = torch.concat([latter_first_frame_audio_emb, latter_middle_frame_audio_emb, latter_last_frame_audio_emb], dim=2) # [B, (T-1)//vae_scale, W-1+vae_scale, S, C_a] # 2, 20, 8, 12, 768
     audio_embedding = self.audio_proj(first_frame_audio_emb_s, latter_frame_audio_emb_s) # [2, 1, 5, 12, 768] [2, 20, 8, 12, 768] --> 2, 21, 32, 768
+    human_num = len(audio_embedding)
     batch_size = audio_embedding.shape[0]
     audio_embeddings = []
     for i in range(batch_size):
@@ -321,77 +319,75 @@
                 torch.concat(audio_embedding[[i]].split(1), dim=2).to(x.dtype)
         )
     audio_embedding = torch.cat(audio_embeddings, dim=0)
-=======
-    audio_cond = audio.to(device=x.device, dtype=x.dtype)
-    first_frame_audio_emb_s = audio_cond[:, :1, ...] 
-    latter_frame_audio_emb = audio_cond[:, 1:, ...] 
-    latter_frame_audio_emb = rearrange(latter_frame_audio_emb, "b (n_t n) w s c -> b n_t n w s c", n=self.vae_scale) 
-    middle_index = self.audio_window // 2
-    latter_first_frame_audio_emb = latter_frame_audio_emb[:, :, :1, :middle_index+1, ...] 
-    latter_first_frame_audio_emb = rearrange(latter_first_frame_audio_emb, "b n_t n w s c -> b n_t (n w) s c") 
-    latter_last_frame_audio_emb = latter_frame_audio_emb[:, :, -1:, middle_index:, ...] 
-    latter_last_frame_audio_emb = rearrange(latter_last_frame_audio_emb, "b n_t n w s c -> b n_t (n w) s c") 
-    latter_middle_frame_audio_emb = latter_frame_audio_emb[:, :, 1:-1, middle_index:middle_index+1, ...] 
-    latter_middle_frame_audio_emb = rearrange(latter_middle_frame_audio_emb, "b n_t n w s c -> b n_t (n w) s c") 
-    latter_frame_audio_emb_s = torch.concat([latter_first_frame_audio_emb, latter_middle_frame_audio_emb, latter_last_frame_audio_emb], dim=2) 
-    audio_embedding = self.audio_proj(first_frame_audio_emb_s, latter_frame_audio_emb_s) 
-    human_num = len(audio_embedding)
-    audio_embedding = torch.concat(audio_embedding.split(1), dim=2).to(x.dtype)
->>>>>>> f762dfb3
-
-    # audio_embedding = torch.concat(audio_embedding.split(1), dim=2)
+
 
     # convert ref_target_masks to token_ref_target_masks
     if ref_target_masks is not None:
-        ref_target_masks = ref_target_masks.unsqueeze(0).to(torch.float32) 
-        token_ref_target_masks = nn.functional.interpolate(ref_target_masks, size=(N_h, N_w), mode='nearest') 
-        token_ref_target_masks = token_ref_target_masks.squeeze(0) 
+        ref_target_masks = ref_target_masks.unsqueeze(0).to(torch.float32)
+        token_ref_target_masks = nn.functional.interpolate(ref_target_masks, size=(N_h, N_w), mode='nearest')
+        token_ref_target_masks = token_ref_target_masks.squeeze(0)
         token_ref_target_masks = (token_ref_target_masks > 0)
-        token_ref_target_masks = token_ref_target_masks.view(token_ref_target_masks.shape[0], -1) 
+        token_ref_target_masks = token_ref_target_masks.view(token_ref_target_masks.shape[0], -1)
         token_ref_target_masks = token_ref_target_masks.to(x.dtype)
-    
+
     if self.enable_teacache:
         modulated_inp = e0 if self.use_ret_steps else e
-        if self.cnt%3==0: # cond
+        if bs == 3:
+            if self.cnt%3==0: # cond
+                if self.cnt < self.ret_steps or self.cnt >= self.cutoff_steps:
+                    should_calc_cond = True
+                    self.accumulated_rel_l1_distance_cond = 0
+                else:
+                    rescale_func = np.poly1d(self.coefficients)
+                    self.accumulated_rel_l1_distance_cond += rescale_func(((modulated_inp-self.previous_e0_cond).abs().mean() / self.previous_e0_cond.abs().mean()).cpu().item())
+                    # print("accumulated_rel_l1_distance_even", self.accumulated_rel_l1_distance_even)
+                    if self.accumulated_rel_l1_distance_cond < self.teacache_thresh:
+                        should_calc_cond = False
+                    else:
+                        should_calc_cond = True
+                        self.accumulated_rel_l1_distance_cond = 0
+                self.previous_e0_cond = modulated_inp.clone()
+            elif self.cnt%3==1: # drop_text
+                if self.cnt < self.ret_steps or self.cnt >= self.cutoff_steps:
+                    should_calc_drop_text = True
+                    self.accumulated_rel_l1_distance_drop_text = 0
+                else:
+                    rescale_func = np.poly1d(self.coefficients)
+                    self.accumulated_rel_l1_distance_drop_text += rescale_func(((modulated_inp-self.previous_e0_drop_text).abs().mean() / self.previous_e0_drop_text.abs().mean()).cpu().item())
+                    if self.accumulated_rel_l1_distance_drop_text < self.teacache_thresh:
+                        should_calc_drop_text = False
+                    else:
+                        should_calc_drop_text = True
+                        self.accumulated_rel_l1_distance_drop_text = 0
+                self.previous_e0_drop_text = modulated_inp.clone()
+            else: # uncond
+                if self.cnt < self.ret_steps or self.cnt >= self.cutoff_steps:
+                    should_calc_uncond = True
+                    self.accumulated_rel_l1_distance_uncond = 0
+                else:
+                    rescale_func = np.poly1d(self.coefficients)
+                    self.accumulated_rel_l1_distance_uncond += rescale_func(((modulated_inp-self.previous_e0_uncond).abs().mean() / self.previous_e0_uncond.abs().mean()).cpu().item())
+                    if self.accumulated_rel_l1_distance_uncond < self.teacache_thresh:
+                        should_calc_uncond = False
+                    else:
+                        should_calc_uncond = True
+                        self.accumulated_rel_l1_distance_uncond = 0
+                self.previous_e0_uncond = modulated_inp.clone()
+        elif bs == 1:
             if self.cnt < self.ret_steps or self.cnt >= self.cutoff_steps:
                 should_calc_cond = True
                 self.accumulated_rel_l1_distance_cond = 0
             else:
                 rescale_func = np.poly1d(self.coefficients)
                 self.accumulated_rel_l1_distance_cond += rescale_func(((modulated_inp-self.previous_e0_cond).abs().mean() / self.previous_e0_cond.abs().mean()).cpu().item())
-                # print("accumulated_rel_l1_distance_even", self.accumulated_rel_l1_distance_even)
                 if self.accumulated_rel_l1_distance_cond < self.teacache_thresh:
                     should_calc_cond = False
                 else:
                     should_calc_cond = True
                     self.accumulated_rel_l1_distance_cond = 0
             self.previous_e0_cond = modulated_inp.clone()
-        elif self.cnt%3==1: # drop_text
-            if self.cnt < self.ret_steps or self.cnt >= self.cutoff_steps:
-                should_calc_drop_text = True
-                self.accumulated_rel_l1_distance_drop_text = 0
-            else:
-                rescale_func = np.poly1d(self.coefficients)
-                self.accumulated_rel_l1_distance_drop_text += rescale_func(((modulated_inp-self.previous_e0_drop_text).abs().mean() / self.previous_e0_drop_text.abs().mean()).cpu().item())
-                if self.accumulated_rel_l1_distance_drop_text < self.teacache_thresh:
-                    should_calc_drop_text = False
-                else:
-                    should_calc_drop_text = True
-                    self.accumulated_rel_l1_distance_drop_text = 0
-            self.previous_e0_drop_text = modulated_inp.clone()
-        else: # uncond
-            if self.cnt < self.ret_steps or self.cnt >= self.cutoff_steps:
-                should_calc_uncond = True
-                self.accumulated_rel_l1_distance_uncond = 0
-            else:
-                rescale_func = np.poly1d(self.coefficients)
-                self.accumulated_rel_l1_distance_uncond += rescale_func(((modulated_inp-self.previous_e0_uncond).abs().mean() / self.previous_e0_uncond.abs().mean()).cpu().item())
-                if self.accumulated_rel_l1_distance_uncond < self.teacache_thresh:
-                    should_calc_uncond = False
-                else:
-                    should_calc_uncond = True
-                    self.accumulated_rel_l1_distance_uncond = 0
-            self.previous_e0_uncond = modulated_inp.clone()
+        else:
+            raise ValueError(f"Unsupported batch size {bs} for teacache.")
 
     # Context Parallel
     x = torch.chunk(
@@ -426,7 +422,6 @@
         human_num=human_num,
         )
 
-<<<<<<< HEAD
     # CFG Parallel
     x = torch.chunk(
         x, get_classifier_free_guidance_world_size(), dim=0
@@ -438,11 +433,33 @@
         x, get_sequence_parallel_world_size(), dim=1
     )[get_sequence_parallel_rank()]
 
-    for block in self.blocks:
-        x = block(x, **kwargs)
-=======
     if self.enable_teacache:
-        if self.cnt%3==0:
+        if bs == 3:
+            if self.cnt%3==0:
+                if not should_calc_cond:
+                    x +=  self.previous_residual_cond
+                else:
+                    ori_x = x.clone()
+                    for block in self.blocks:
+                        x = block(x, **kwargs)
+                    self.previous_residual_cond = x - ori_x
+            elif self.cnt%3==1:
+                if not should_calc_drop_text:
+                    x +=  self.previous_residual_drop_text
+                else:
+                    ori_x = x.clone()
+                    for block in self.blocks:
+                        x = block(x, **kwargs)
+                    self.previous_residual_drop_text = x - ori_x
+            else:
+                if not should_calc_uncond:
+                    x +=  self.previous_residual_uncond
+                else:
+                    ori_x = x.clone()
+                    for block in self.blocks:
+                        x = block(x, **kwargs)
+                    self.previous_residual_uncond = x - ori_x
+        elif bs == 1:
             if not should_calc_cond:
                 x +=  self.previous_residual_cond
             else:
@@ -450,26 +467,9 @@
                 for block in self.blocks:
                     x = block(x, **kwargs)
                 self.previous_residual_cond = x - ori_x
-        elif self.cnt%3==1:
-            if not should_calc_drop_text:
-                x +=  self.previous_residual_drop_text
-            else:
-                ori_x = x.clone()
-                for block in self.blocks:
-                    x = block(x, **kwargs)
-                self.previous_residual_drop_text = x - ori_x
-        else:
-            if not should_calc_uncond:
-                x +=  self.previous_residual_uncond
-            else:
-                ori_x = x.clone()
-                for block in self.blocks:
-                    x = block(x, **kwargs)
-                self.previous_residual_uncond = x - ori_x
     else:
         for block in self.blocks:
             x = block(x, **kwargs)
->>>>>>> f762dfb3
 
     # head
     x = self.head(x, e)
@@ -477,12 +477,8 @@
     # Context Parallel
     x = get_sp_group().all_gather(x, dim=1)
 
-    import torch.distributed as dist
-    is_rank_zero = dist.get_rank() == 0
-
     # unpatchify
     x = self.unpatchify(x, grid_sizes)
-<<<<<<< HEAD
 
     # Then we need to stack before gathering
     x = torch.stack(x, dim=0).float()
@@ -490,15 +486,12 @@
     # CFG Parallel
     x = get_cfg_group().all_gather(x, dim=0)
 
-    return x
-=======
     if self.enable_teacache:
         self.cnt += 1
         if self.cnt >= self.num_steps:
             self.cnt = 0
-        
-    return torch.stack(x).float()
->>>>>>> f762dfb3
+
+    return x
 
 
 def usp_attn_forward_multitalk(self,
@@ -539,27 +532,22 @@
     x = self.o(x)
 
     with torch.no_grad():
-<<<<<<< HEAD
         x_ref_attn_map = get_attn_map_with_target(q.type_as(x), k.type_as(x), grid_sizes[0],
                                             ref_target_masks=ref_target_masks, enable_sp=self.enable_sp) # B S(N_t N_h Nw)
-=======
-        x_ref_attn_map = get_attn_map_with_target(q.type_as(x), k.type_as(x), grid_sizes[0], 
-                                            ref_target_masks=ref_target_masks, enable_sp=True) 
 
     return x, x_ref_attn_map
 
 
->>>>>>> f762dfb3
-
-
-def usp_crossattn_multi_forward_multitalk(self, 
-                                        x: torch.Tensor, 
+
+
+def usp_crossattn_multi_forward_multitalk(self,
+                                        x: torch.Tensor,
                                         encoder_hidden_states: torch.Tensor,  # 1, 21, 64, C
-                                        shape=None, 
+                                        shape=None,
                                         x_ref_attn_map=None,
                                         human_num=None) -> torch.Tensor:
-        
-        N_t, N_h, N_w = shape 
+
+        N_t, N_h, N_w = shape
         sp_size = get_sequence_parallel_world_size()
         sp_rank = get_sequence_parallel_rank()
         audio_tokens_per_frame = 32
@@ -575,15 +563,15 @@
 
         # get q for hidden_state
         B, N, C = x.shape
-        q = self.q_linear(x) 
-        q_shape = (B, N, self.num_heads, self.head_dim) 
+        q = self.q_linear(x)
+        q_shape = (B, N, self.num_heads, self.head_dim)
         q = q.view(q_shape).permute((0, 2, 1, 3))
 
         if self.qk_norm:
             q = self.q_norm(q)
 
-        max_values = x_ref_attn_map.max(1).values[:, None, None] 
-        min_values = x_ref_attn_map.min(1).values[:, None, None] 
+        max_values = x_ref_attn_map.max(1).values[:, None, None]
+        min_values = x_ref_attn_map.min(1).values[:, None, None]
         max_min_values = torch.cat([max_values, min_values], dim=2)
         max_min_values = get_sp_group().all_gather(max_min_values, dim=1)
 
@@ -595,12 +583,12 @@
         back   = torch.full((x_ref_attn_map.size(1),), self.rope_bak, dtype=human1.dtype).to(human1.device)
         max_indices = x_ref_attn_map.argmax(dim=0)
         normalized_map = torch.stack([human1, human2, back], dim=1)
-        normalized_pos = normalized_map[range(x_ref_attn_map.size(1)), max_indices] # N 
+        normalized_pos = normalized_map[range(x_ref_attn_map.size(1)), max_indices] # N
         q = self.rope_1d(q, normalized_pos)
- 
-        encoder_kv = self.kv_linear(encoder_hidden_states) 
+
+        encoder_kv = self.kv_linear(encoder_hidden_states)
         encoder_kv_shape = (B, encoder_hidden_states.size(1), 2, self.num_heads, self.head_dim)
-        encoder_kv = encoder_kv.view(encoder_kv_shape).permute((2, 0, 3, 1, 4)) 
+        encoder_kv = encoder_kv.view(encoder_kv_shape).permute((2, 0, 3, 1, 4))
         encoder_k, encoder_v = encoder_kv.unbind(0) # B H N C
 
         if self.qk_norm:
@@ -623,9 +611,9 @@
 
         # linear transform
         x_output_shape = (B, N, C)
-        x = x.transpose(1, 2) 
-        x = x.reshape(x_output_shape) 
-        x = self.proj(x) 
+        x = x.transpose(1, 2)
+        x = x.reshape(x_output_shape)
+        x = self.proj(x)
         x = self.proj_drop(x)
 
         return x