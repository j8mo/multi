# Copyright 2024-2025 The Alibaba Wan Team Authors. All rights reserved.
import torch
import torch.nn as nn
from einops import rearrange, repeat
from ..utils.multitalk_utils import RotaryPositionalEmbedding1D, normalize_and_scale, split_token_counts_and_frame_ids
from xfuser.core.distributed import (
    get_sequence_parallel_rank,
    get_sequence_parallel_world_size,
    get_sp_group,
)
import xformers.ops

try:
    import flash_attn_interface
    FLASH_ATTN_3_AVAILABLE = True
except ModuleNotFoundError:
    FLASH_ATTN_3_AVAILABLE = False

try:
    import flash_attn
    FLASH_ATTN_2_AVAILABLE = True
except ModuleNotFoundError:
    FLASH_ATTN_2_AVAILABLE = False

import warnings

__all__ = [
    'flash_attention',
    'attention',
]


def flash_attention(
    q,
    k,
    v,
    q_lens=None,
    k_lens=None,
    dropout_p=0.,
    softmax_scale=None,
    q_scale=None,
    causal=False,
    window_size=(-1, -1),
    deterministic=False,
    dtype=torch.bfloat16,
    version=None,
):
    """
    q:              [B, Lq, Nq, C1].
    k:              [B, Lk, Nk, C1].
    v:              [B, Lk, Nk, C2]. Nq must be divisible by Nk.
    q_lens:         [B].
    k_lens:         [B].
    dropout_p:      float. Dropout probability.
    softmax_scale:  float. The scaling of QK^T before applying softmax.
    causal:         bool. Whether to apply causal attention mask.
    window_size:    (left right). If not (-1, -1), apply sliding window local attention.
    deterministic:  bool. If True, slightly slower and uses more memory.
    dtype:          torch.dtype. Apply when dtype of q/k/v is not float16/bfloat16.
    """
    half_dtypes = (torch.float16, torch.bfloat16)
    assert dtype in half_dtypes
    assert q.device.type == 'cuda' and q.size(-1) <= 256

    # params
    b, lq, lk, out_dtype = q.size(0), q.size(1), k.size(1), q.dtype

    def half(x):
        return x if x.dtype in half_dtypes else x.to(dtype)

    # preprocess query
    if q_lens is None:
        q = half(q.flatten(0, 1))
        q_lens = torch.tensor(
            [lq] * b, dtype=torch.int32).to(
                device=q.device, non_blocking=True)
    else:
        q = half(torch.cat([u[:v] for u, v in zip(q, q_lens)]))

    # preprocess key, value
    if k_lens is None:
        k = half(k.flatten(0, 1))
        v = half(v.flatten(0, 1))
        k_lens = torch.tensor(
            [lk] * b, dtype=torch.int32).to(
                device=k.device, non_blocking=True)
    else:
        k = half(torch.cat([u[:v] for u, v in zip(k, k_lens)]))
        v = half(torch.cat([u[:v] for u, v in zip(v, k_lens)]))

    q = q.to(v.dtype)
    k = k.to(v.dtype)

    if q_scale is not None:
        q = q * q_scale

    if version is not None and version == 3 and not FLASH_ATTN_3_AVAILABLE:
        warnings.warn(
            'Flash attention 3 is not available, use flash attention 2 instead.'
        )

    # apply attention
    if (version is None or version == 3) and FLASH_ATTN_3_AVAILABLE:
        # Note: dropout_p, window_size are not supported in FA3 now.
        x = flash_attn_interface.flash_attn_varlen_func(
            q=q,
            k=k,
            v=v,
            cu_seqlens_q=torch.cat([q_lens.new_zeros([1]), q_lens]).cumsum(
                0, dtype=torch.int32).to(q.device, non_blocking=True),
            cu_seqlens_k=torch.cat([k_lens.new_zeros([1]), k_lens]).cumsum(
                0, dtype=torch.int32).to(q.device, non_blocking=True),
            seqused_q=None,
            seqused_k=None,
            max_seqlen_q=lq,
            max_seqlen_k=lk,
            softmax_scale=softmax_scale,
            causal=causal,
            deterministic=deterministic)[0].unflatten(0, (b, lq))
    else:
        assert FLASH_ATTN_2_AVAILABLE
        x = flash_attn.flash_attn_varlen_func(
            q=q,
            k=k,
            v=v,
            cu_seqlens_q=torch.cat([q_lens.new_zeros([1]), q_lens]).cumsum(
                0, dtype=torch.int32).to(q.device, non_blocking=True),
            cu_seqlens_k=torch.cat([k_lens.new_zeros([1]), k_lens]).cumsum(
                0, dtype=torch.int32).to(q.device, non_blocking=True),
            max_seqlen_q=lq,
            max_seqlen_k=lk,
            dropout_p=dropout_p,
            softmax_scale=softmax_scale,
            causal=causal,
            window_size=window_size,
            deterministic=deterministic).unflatten(0, (b, lq))

    # output
    return x.type(out_dtype)


def attention(
    q,
    k,
    v,
    q_lens=None,
    k_lens=None,
    dropout_p=0.,
    softmax_scale=None,
    q_scale=None,
    causal=False,
    window_size=(-1, -1),
    deterministic=False,
    dtype=torch.bfloat16,
    fa_version=None,
):
    if FLASH_ATTN_2_AVAILABLE or FLASH_ATTN_3_AVAILABLE:
        return flash_attention(
            q=q,
            k=k,
            v=v,
            q_lens=q_lens,
            k_lens=k_lens,
            dropout_p=dropout_p,
            softmax_scale=softmax_scale,
            q_scale=q_scale,
            causal=causal,
            window_size=window_size,
            deterministic=deterministic,
            dtype=dtype,
            version=fa_version,
        )
    else:
        if q_lens is not None or k_lens is not None:
            warnings.warn(
                'Padding mask is disabled when using scaled_dot_product_attention. It can have a significant impact on performance.'
            )
        attn_mask = None

        q = q.transpose(1, 2).to(dtype)
        k = k.transpose(1, 2).to(dtype)
        v = v.transpose(1, 2).to(dtype)

        out = torch.nn.functional.scaled_dot_product_attention(
            q, k, v, attn_mask=attn_mask, is_causal=causal, dropout_p=dropout_p)

        out = out.transpose(1, 2).contiguous()
        return out
<<<<<<< HEAD


def normalize_and_scale(column, source_range, target_range, epsilon=1e-8):

    source_min, source_max = source_range
    new_min, new_max = target_range

    normalized = (column - source_min) / (source_max - source_min + epsilon)
    scaled = normalized * (new_max - new_min) + new_min
    return scaled

=======
    
>>>>>>> f762dfb3

class SingleStreamAttention(nn.Module):
    def __init__(
        self,
        dim: int,
        encoder_hidden_states_dim: int,
        num_heads: int,
        qkv_bias: bool,
        qk_norm: bool,
        norm_layer: nn.Module,
        attn_drop: float = 0.0,
        proj_drop: float = 0.0,
        eps: float = 1e-6,
    ) -> None:
        super().__init__()
        assert dim % num_heads == 0, "dim should be divisible by num_heads"
        self.dim = dim
        self.encoder_hidden_states_dim = encoder_hidden_states_dim
        self.num_heads = num_heads
        self.head_dim = dim // num_heads
        self.scale = self.head_dim**-0.5
        self.qk_norm = qk_norm

        self.q_linear = nn.Linear(dim, dim, bias=qkv_bias)

        self.q_norm = norm_layer(self.head_dim, eps=eps) if qk_norm else nn.Identity()
        self.k_norm = norm_layer(self.head_dim,eps=eps) if qk_norm else nn.Identity()

        self.attn_drop = nn.Dropout(attn_drop)
        self.proj = nn.Linear(dim, dim)
        self.proj_drop = nn.Dropout(proj_drop)

        self.kv_linear = nn.Linear(encoder_hidden_states_dim, dim * 2, bias=qkv_bias)

        self.add_q_norm = norm_layer(self.head_dim) if qk_norm else nn.Identity()
        self.add_k_norm = norm_layer(self.head_dim) if qk_norm else nn.Identity()

<<<<<<< HEAD
    def forward(self, x: torch.Tensor, encoder_hidden_states: torch.Tensor, shape=None) -> torch.Tensor:

        N_t, _, _ = shape
        x = rearrange(x, "B (N_t S) C -> (B N_t) S C", N_t=N_t)
=======
    def forward(self, x: torch.Tensor, encoder_hidden_states: torch.Tensor, shape=None, enable_sp=False, kv_seq=None) -> torch.Tensor:
       
        N_t, N_h, N_w = shape
        if not enable_sp:
            x = rearrange(x, "B (N_t S) C -> (B N_t) S C", N_t=N_t)
>>>>>>> f762dfb3

        # get q for hidden_state
        B, N, C = x.shape
        q = self.q_linear(x)
        q_shape = (B, N, self.num_heads, self.head_dim)
        q = q.view(q_shape).permute((0, 2, 1, 3))

        if self.qk_norm:
            q = self.q_norm(q)

        # get kv from encoder_hidden_states
        _, N_a, _ = encoder_hidden_states.shape
        encoder_kv = self.kv_linear(encoder_hidden_states)
        encoder_kv_shape = (B, N_a, 2, self.num_heads, self.head_dim)
        encoder_kv = encoder_kv.view(encoder_kv_shape).permute((2, 0, 3, 1, 4))
        encoder_k, encoder_v = encoder_kv.unbind(0)

        if self.qk_norm:
            encoder_k = self.add_k_norm(encoder_k)


        q = rearrange(q, "B H M K -> B M H K")
        encoder_k = rearrange(encoder_k, "B H M K -> B M H K")
        encoder_v = rearrange(encoder_v, "B H M K -> B M H K")
<<<<<<< HEAD
        x = xformers.ops.memory_efficient_attention(q, encoder_k, encoder_v, attn_bias=None, op=None,)
        x = rearrange(x, "B M H K -> B H M K")
=======

        if enable_sp:
            # context parallel
            sp_size = get_sequence_parallel_world_size()
            sp_rank = get_sequence_parallel_rank()
            visual_seqlen, _ = split_token_counts_and_frame_ids(N_t, N_h * N_w, sp_size, sp_rank)
            assert kv_seq is not None, f"kv_seq should not be None."
            attn_bias = xformers.ops.fmha.attn_bias.BlockDiagonalMask.from_seqlens(visual_seqlen, kv_seq)
        else:
            attn_bias = None
        x = xformers.ops.memory_efficient_attention(q, encoder_k, encoder_v, attn_bias=attn_bias, op=None,)
        x = rearrange(x, "B M H K -> B H M K") 
>>>>>>> f762dfb3

        # linear transform
        x_output_shape = (B, N, C)
        x = x.transpose(1, 2)
        x = x.reshape(x_output_shape)
        x = self.proj(x)
        x = self.proj_drop(x)

        if not enable_sp:
            # reshape x to origin shape
            x = rearrange(x, "(B N_t) S C -> B (N_t S) C", N_t=N_t)

        return x

class SingleStreamMutiAttention(SingleStreamAttention):
    def __init__(
        self,
        dim: int,
        encoder_hidden_states_dim: int,
        num_heads: int,
        qkv_bias: bool,
        qk_norm: bool,
        norm_layer: nn.Module,
        attn_drop: float = 0.0,
        proj_drop: float = 0.0,
        eps: float = 1e-6,
        class_range: int = 24,
        class_interval: int = 4,
    ) -> None:
        super().__init__(
            dim=dim,
            encoder_hidden_states_dim=encoder_hidden_states_dim,
            num_heads=num_heads,
            qkv_bias=qkv_bias,
            qk_norm=qk_norm,
            norm_layer=norm_layer,
            attn_drop=attn_drop,
            proj_drop=proj_drop,
            eps=eps,
        )
        self.class_interval = class_interval
        self.class_range = class_range
        self.rope_h1  = (0, self.class_interval)
        self.rope_h2  = (self.class_range - self.class_interval, self.class_range)
        self.rope_bak = int(self.class_range // 2)

        self.rope_1d = RotaryPositionalEmbedding1D(self.head_dim)

<<<<<<< HEAD
    def forward(self,
                x: torch.Tensor,
                encoder_hidden_states: torch.Tensor,
                shape=None,
                x_ref_attn_map=None) -> torch.Tensor:

=======
    def forward(self, 
                x: torch.Tensor, 
                encoder_hidden_states: torch.Tensor, 
                shape=None, 
                x_ref_attn_map=None,
                human_num=None) -> torch.Tensor:
        
>>>>>>> f762dfb3
        encoder_hidden_states = encoder_hidden_states.squeeze(0)
        if human_num == 1:
            return super().forward(x, encoder_hidden_states, shape)

        N_t, _, _ = shape
        x = rearrange(x, "B (N_t S) C -> (B N_t) S C", N_t=N_t)

        # get q for hidden_state
        B, N, C = x.shape
        q = self.q_linear(x)
        q_shape = (B, N, self.num_heads, self.head_dim)
        q = q.view(q_shape).permute((0, 2, 1, 3))

        if self.qk_norm:
            q = self.q_norm(q)

        max_values = x_ref_attn_map.max(1).values[:, None, None]
        min_values = x_ref_attn_map.min(1).values[:, None, None]
        max_min_values = torch.cat([max_values, min_values], dim=2)

        human1_max_value, human1_min_value = max_min_values[0, :, 0].max(), max_min_values[0, :, 1].min()
        human2_max_value, human2_min_value = max_min_values[1, :, 0].max(), max_min_values[1, :, 1].min()

        human1 = normalize_and_scale(x_ref_attn_map[:, 0], (human1_min_value, human1_max_value), (self.rope_h1[0], self.rope_h1[1]))
        human2 = normalize_and_scale(x_ref_attn_map[:, 1], (human2_min_value, human2_max_value), (self.rope_h2[0], self.rope_h2[1]))
        back   = torch.full_like(human2, self.rope_bak)
        max_indices = x_ref_attn_map.argmax(dim=1)
        normalized_map = torch.stack([human1, human2, back], dim=1)

        # Create batch and position indices
        batch_size, _, L = normalized_map.shape
        batch_idx = torch.arange(batch_size).unsqueeze(1).expand(batch_size, L)      # [N, L]
        pos_idx   = torch.arange(L).unsqueeze(0).expand(batch_size, L)      # [N, L]
        # Use advanced indexing to get normalized_map[n, max_indices[n, l], l]
        normalized_pos = normalized_map[batch_idx, max_indices, pos_idx]  # [N, L]

        q = rearrange(q, "(B N_t) H S C -> B H (N_t S) C", N_t=N_t)
        q = self.rope_1d(q, normalized_pos)
        q = rearrange(q, "B H (N_t S) C -> (B N_t) H S C", N_t=N_t)

        N_a = encoder_hidden_states.shape[-2]
        encoder_kv = self.kv_linear(encoder_hidden_states)
        encoder_kv_shape = (B, N_a, 2, self.num_heads, self.head_dim)
        encoder_kv = encoder_kv.view(encoder_kv_shape).permute((2, 0, 3, 1, 4))
        encoder_k, encoder_v = encoder_kv.unbind(0)

        if self.qk_norm:
            encoder_k = self.add_k_norm(encoder_k)


        per_frame = torch.zeros(N_a, dtype=encoder_k.dtype).to(encoder_k.device)
        per_frame[:per_frame.size(0)//2] = (self.rope_h1[0] + self.rope_h1[1]) / 2
        per_frame[per_frame.size(0)//2:] = (self.rope_h2[0] + self.rope_h2[1]) / 2
        encoder_pos = torch.stack([torch.concat([per_frame] * N_t, dim=0)] * batch_size, dim=0)
        encoder_k = rearrange(encoder_k, "(B N_t) H S C -> B H (N_t S) C", N_t=N_t)
        encoder_k = self.rope_1d(encoder_k, encoder_pos)
        encoder_k = rearrange(encoder_k, "B H (N_t S) C -> (B N_t) H S C", N_t=N_t)


        q = rearrange(q, "B H M K -> B M H K")
        encoder_k = rearrange(encoder_k, "B H M K -> B M H K")
        encoder_v = rearrange(encoder_v, "B H M K -> B M H K")
        x = xformers.ops.memory_efficient_attention(q, encoder_k, encoder_v, attn_bias=None, op=None,)
        x = rearrange(x, "B M H K -> B H M K")

        # linear transform
        x_output_shape = (B, N, C)
        x = x.transpose(1, 2)
        x = x.reshape(x_output_shape)
        x = self.proj(x)
        x = self.proj_drop(x)

        # reshape x to origin shape
        x = rearrange(x, "(B N_t) S C -> B (N_t S) C", N_t=N_t)

        return x<|MERGE_RESOLUTION|>--- conflicted
+++ resolved
@@ -186,21 +186,6 @@
 
         out = out.transpose(1, 2).contiguous()
         return out
-<<<<<<< HEAD
-
-
-def normalize_and_scale(column, source_range, target_range, epsilon=1e-8):
-
-    source_min, source_max = source_range
-    new_min, new_max = target_range
-
-    normalized = (column - source_min) / (source_max - source_min + epsilon)
-    scaled = normalized * (new_max - new_min) + new_min
-    return scaled
-
-=======
-    
->>>>>>> f762dfb3
 
 class SingleStreamAttention(nn.Module):
     def __init__(
@@ -238,18 +223,11 @@
         self.add_q_norm = norm_layer(self.head_dim) if qk_norm else nn.Identity()
         self.add_k_norm = norm_layer(self.head_dim) if qk_norm else nn.Identity()
 
-<<<<<<< HEAD
-    def forward(self, x: torch.Tensor, encoder_hidden_states: torch.Tensor, shape=None) -> torch.Tensor:
-
-        N_t, _, _ = shape
-        x = rearrange(x, "B (N_t S) C -> (B N_t) S C", N_t=N_t)
-=======
     def forward(self, x: torch.Tensor, encoder_hidden_states: torch.Tensor, shape=None, enable_sp=False, kv_seq=None) -> torch.Tensor:
-       
+
         N_t, N_h, N_w = shape
         if not enable_sp:
             x = rearrange(x, "B (N_t S) C -> (B N_t) S C", N_t=N_t)
->>>>>>> f762dfb3
 
         # get q for hidden_state
         B, N, C = x.shape
@@ -274,10 +252,6 @@
         q = rearrange(q, "B H M K -> B M H K")
         encoder_k = rearrange(encoder_k, "B H M K -> B M H K")
         encoder_v = rearrange(encoder_v, "B H M K -> B M H K")
-<<<<<<< HEAD
-        x = xformers.ops.memory_efficient_attention(q, encoder_k, encoder_v, attn_bias=None, op=None,)
-        x = rearrange(x, "B M H K -> B H M K")
-=======
 
         if enable_sp:
             # context parallel
@@ -289,8 +263,7 @@
         else:
             attn_bias = None
         x = xformers.ops.memory_efficient_attention(q, encoder_k, encoder_v, attn_bias=attn_bias, op=None,)
-        x = rearrange(x, "B M H K -> B H M K") 
->>>>>>> f762dfb3
+        x = rearrange(x, "B M H K -> B H M K")
 
         # linear transform
         x_output_shape = (B, N, C)
@@ -339,22 +312,13 @@
 
         self.rope_1d = RotaryPositionalEmbedding1D(self.head_dim)
 
-<<<<<<< HEAD
     def forward(self,
                 x: torch.Tensor,
                 encoder_hidden_states: torch.Tensor,
                 shape=None,
-                x_ref_attn_map=None) -> torch.Tensor:
-
-=======
-    def forward(self, 
-                x: torch.Tensor, 
-                encoder_hidden_states: torch.Tensor, 
-                shape=None, 
                 x_ref_attn_map=None,
                 human_num=None) -> torch.Tensor:
-        
->>>>>>> f762dfb3
+
         encoder_hidden_states = encoder_hidden_states.squeeze(0)
         if human_num == 1:
             return super().forward(x, encoder_hidden_states, shape)
