--- conflicted
+++ resolved
@@ -60,14 +60,8 @@
             freqs[1][:h].view(1, h, 1, -1).expand(f, h, w, -1),
             freqs[2][:w].view(1, 1, w, -1).expand(f, h, w, -1)
         ],
-<<<<<<< HEAD
-        dim=-1).reshape(seq_len, 1, -1)
-
-
-=======
                             dim=-1).reshape(seq_len, 1, -1)
         freqs_i = freqs_i.to(device=x_i.device)
->>>>>>> f762dfb3
         x_i = torch.view_as_real(x_i * freqs_i).flatten(2)
         x_i = torch.cat([x_i, x[i, seq_len:]])
 
@@ -163,13 +157,8 @@
         x = x.flatten(2)
         x = self.o(x)
         with torch.no_grad():
-<<<<<<< HEAD
             x_ref_attn_map = get_attn_map_with_target(q.type_as(x), k.type_as(x), grid_sizes[0],
-                                                    ref_target_masks=ref_target_masks, enable_sp=self.enable_sp)
-=======
-            x_ref_attn_map = get_attn_map_with_target(q.type_as(x), k.type_as(x), grid_sizes[0], 
                                                     ref_target_masks=ref_target_masks)
->>>>>>> f762dfb3
 
         return x, x_ref_attn_map
 
@@ -267,12 +256,7 @@
                 class_interval=class_interval
             )
         self.norm_x = WanLayerNorm(dim, eps, elementwise_affine=True)  if norm_input_visual else nn.Identity()
-<<<<<<< HEAD
-
-        self.enable_sp = enable_sp
-=======
-        
->>>>>>> f762dfb3
+
 
     def forward(
         self,
@@ -466,13 +450,7 @@
                  vae_scale=4, # vae timedownsample scale
 
                  norm_input_visual=True,
-<<<<<<< HEAD
-                 norm_output_audio=True,
-
-                 enable_sp=False):
-=======
                  norm_output_audio=True):
->>>>>>> f762dfb3
         super().__init__()
 
         assert model_type == 'i2v', 'MultiTalk model requires your model_type is i2v.'
@@ -515,14 +493,8 @@
         cross_attn_type = 'i2v_cross_attn'
         self.blocks = nn.ModuleList([
             WanAttentionBlock(cross_attn_type, dim, ffn_dim, num_heads,
-<<<<<<< HEAD
                               window_size, qk_norm, cross_attn_norm, eps,
-                              output_dim=output_dim, norm_input_visual=norm_input_visual,
-                              enable_sp=enable_sp)
-=======
-                              window_size, qk_norm, cross_attn_norm, eps, 
                               output_dim=output_dim, norm_input_visual=norm_input_visual)
->>>>>>> f762dfb3
             for _ in range(num_layers)
         ])
 
@@ -559,17 +531,6 @@
 
     def teacache_init(
         self,
-<<<<<<< HEAD
-        x,
-        t,
-        context,
-        seq_len,
-        clip_fea=None,
-        y=None,
-        audio=None,
-        ref_target_masks=None,
-    ):
-=======
         use_ret_steps=True,
         teacache_thresh=0.2,
         sample_steps=40,
@@ -577,7 +538,7 @@
     ):
         print("teacache_init")
         self.enable_teacache = True
-        
+
         self.__class__.cnt = 0
         self.__class__.num_steps = sample_steps*3
         self.__class__.teacache_thresh = teacache_thresh
@@ -599,13 +560,13 @@
         else:
             if model_scale == 'multitalk-480':
                 self.__class__.coefficients = [-3.02331670e+02,  2.23948934e+02, -5.25463970e+01,  5.87348440e+00, -2.01973289e-01]
-        
+
             if model_scale == 'multitalk-720':
                 self.__class__.coefficients = [-114.36346466,   65.26524496,  -18.82220707,    4.91518089,   -0.23412683]
             self.__class__.ret_steps = 1*3
             self.__class__.cutoff_steps = sample_steps*3 - 3
         print("teacache_init done")
-    
+
     def disable_teacache(self):
         self.enable_teacache = False
 
@@ -620,7 +581,6 @@
             audio=None,
             ref_target_masks=None,
         ):
->>>>>>> f762dfb3
         assert clip_fea is not None and y is not None
 
         _, T, H, W = x[0].shape
@@ -671,7 +631,6 @@
         latter_frame_audio_emb = audio_cond[:, 1:, ...]
         latter_frame_audio_emb = rearrange(latter_frame_audio_emb, "b (n_t n) w s c -> b n_t n w s c", n=self.vae_scale)
         middle_index = self.audio_window // 2
-<<<<<<< HEAD
         latter_first_frame_audio_emb = latter_frame_audio_emb[:, :, :1, :middle_index+1, ...]
         latter_first_frame_audio_emb = rearrange(latter_first_frame_audio_emb, "b n_t n w s c -> b n_t (n w) s c")
         latter_last_frame_audio_emb = latter_frame_audio_emb[:, :, -1:, middle_index:, ...]
@@ -680,6 +639,7 @@
         latter_middle_frame_audio_emb = rearrange(latter_middle_frame_audio_emb, "b n_t n w s c -> b n_t (n w) s c")
         latter_frame_audio_emb_s = torch.concat([latter_first_frame_audio_emb, latter_middle_frame_audio_emb, latter_last_frame_audio_emb], dim=2)
         audio_embedding = self.audio_proj(first_frame_audio_emb_s, latter_frame_audio_emb_s)
+        human_num = len(audio_embedding) ## I think this is not correct, it should be len(audio_embedding[0]) i think, need to test
         batch_size = audio_embedding.shape[0]
         audio_embeddings = []
         for i in range(batch_size):
@@ -687,18 +647,6 @@
                     torch.concat(audio_embedding[[i]].split(1), dim=2).to(x.dtype)
             )
         audio_embedding = torch.cat(audio_embeddings, dim=0)
-=======
-        latter_first_frame_audio_emb = latter_frame_audio_emb[:, :, :1, :middle_index+1, ...] 
-        latter_first_frame_audio_emb = rearrange(latter_first_frame_audio_emb, "b n_t n w s c -> b n_t (n w) s c") 
-        latter_last_frame_audio_emb = latter_frame_audio_emb[:, :, -1:, middle_index:, ...] 
-        latter_last_frame_audio_emb = rearrange(latter_last_frame_audio_emb, "b n_t n w s c -> b n_t (n w) s c") 
-        latter_middle_frame_audio_emb = latter_frame_audio_emb[:, :, 1:-1, middle_index:middle_index+1, ...] 
-        latter_middle_frame_audio_emb = rearrange(latter_middle_frame_audio_emb, "b n_t n w s c -> b n_t (n w) s c") 
-        latter_frame_audio_emb_s = torch.concat([latter_first_frame_audio_emb, latter_middle_frame_audio_emb, latter_last_frame_audio_emb], dim=2) 
-        audio_embedding = self.audio_proj(first_frame_audio_emb_s, latter_frame_audio_emb_s) 
-        human_num = len(audio_embedding)
-        audio_embedding = torch.concat(audio_embedding.split(1), dim=2).to(x.dtype)
->>>>>>> f762dfb3
 
 
         # convert ref_target_masks to token_ref_target_masks
