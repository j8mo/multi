--- conflicted
+++ resolved
@@ -193,12 +193,8 @@
         else:
             if not init_on_cpu:
                 self.model.to(self.device)
-<<<<<<< HEAD
 
         self.model.to(self.param_dtype)
-=======
-        
->>>>>>> f762dfb3
         self.sample_neg_prompt = config.sample_neg_prompt
         self.num_timesteps = num_timesteps
         self.use_timestep_transform = use_timestep_transform
@@ -254,7 +250,7 @@
 
     def enable_cpu_offload(self):
         self.cpu_offload = True
-    
+
     def load_models_to_device(self, loadmodel_names=[]):
         # only load models to device if cpu_offload is enabled
         if not self.cpu_offload:
@@ -310,11 +306,9 @@
                  max_frames_num=1000,
                  face_scale=0.05,
                  progress=True,
-<<<<<<< HEAD
-                 batched_cfg=False):
-=======
-                 extra_args=None):
->>>>>>> f762dfb3
+                 batched_cfg=False,
+                 extra_args=None
+    ):
         r"""
         Generates video frames from input image and text prompt using diffusion process.
 
@@ -390,13 +384,8 @@
                 continue
             if full_audio_emb.shape[0] <= frame_num:
                 continue
-<<<<<<< HEAD
             full_audio_embs.append(full_audio_emb) # [(F, 5, 12, 768), ...]
 
-=======
-            full_audio_embs.append(full_audio_emb) 
-        
->>>>>>> f762dfb3
         assert len(full_audio_embs) == HUMAN_NUMBER, f"Aduio file not exists or length not satisfies frame nums."
 
         # preprocess text embedding
@@ -479,7 +468,7 @@
             with torch.no_grad():
                 # get clip embedding
                 self.clip.model.to(self.device)
-                clip_context = self.clip.visual(cond_image[:, :, -1:, :, :]).to(self.param_dtype) 
+                clip_context = self.clip.visual(cond_image[:, :, -1:, :, :]).to(self.param_dtype)
                 if offload_model:
                     self.clip.model.cpu()
                 torch_gc()
@@ -492,13 +481,8 @@
                 cur_motion_frames_latent_num = int(1 + (cur_motion_frames_num-1) // 4)
                 latent_motion_frames = y[:, :, :cur_motion_frames_latent_num][0] # C T H W
                 y = torch.concat([msk, y], dim=1) # B 4+C T H W
-<<<<<<< HEAD
-                if offload_model: torch_gc()
-
-=======
                 torch_gc()
-            
->>>>>>> f762dfb3
+
 
             # construct human mask
             human_masks = []
@@ -594,7 +578,6 @@
                     'ref_target_masks': ref_target_masks
                 }
 
-<<<<<<< HEAD
                 cfg_size = 3
                 if batched_cfg:
                     arg_batched = {
@@ -617,14 +600,12 @@
                 if offload_model: torch_gc()
                 self.model.to(self.device)
 
-=======
                 torch_gc()
                 if not self.vram_management:
                     self.model.to(self.device)
                 else:
                     self.load_models_to_device(["model"])
-                
->>>>>>> f762dfb3
+
                 # injecting motion frames
                 if not is_first_clip:
                     latent_motion_frames = latent_motion_frames.to(latent.dtype).to(self.device)
@@ -633,22 +614,18 @@
                     _, T_m, _, _ = add_latent.shape
                     latent[:, :T_m] = add_latent
 
-<<<<<<< HEAD
-=======
                 # infer with APG
-                # refer https://arxiv.org/abs/2410.02416   
-                if extra_args.use_apg:  
-                    text_momentumbuffer  = MomentumBuffer(extra_args.apg_momentum) 
-                    audio_momentumbuffer = MomentumBuffer(extra_args.apg_momentum) 
-
->>>>>>> f762dfb3
+                # refer https://arxiv.org/abs/2410.02416
+                if extra_args.use_apg:
+                    text_momentumbuffer  = MomentumBuffer(extra_args.apg_momentum)
+                    audio_momentumbuffer = MomentumBuffer(extra_args.apg_momentum)
+
 
                 progress_wrap = partial(tqdm, total=len(timesteps)-1) if progress else (lambda x: x)
                 for i in progress_wrap(range(len(timesteps)-1)):
                     timestep = timesteps[i]
 
                     # inference with CFG strategy
-<<<<<<< HEAD
                     if batched_cfg:
                         latent_model_input = latent.to(self.device, dtype = self.param_dtype)
                         latent_model_input = [latent_model_input, latent_model_input, latent_model_input]
@@ -669,39 +646,25 @@
                         noise_pred_uncond = self.model( latent_model_input, t=timestep, **arg_null)[0]
                         if offload_model: torch_gc()
 
-                    noise_pred = noise_pred_uncond + text_guide_scale * ( noise_pred_cond - noise_pred_drop_text) + audio_guide_scale * (noise_pred_drop_text - noise_pred_uncond)
-
-                    noise_pred = -noise_pred
-=======
-                    noise_pred_cond = self.model(
-                    latent_model_input, t=timestep, **arg_c)[0] 
-                    torch_gc()
-                    noise_pred_drop_text = self.model(
-                        latent_model_input, t=timestep, **arg_null_text)[0] 
-                    torch_gc()
-                    noise_pred_uncond = self.model(
-                        latent_model_input, t=timestep, **arg_null)[0]  
-                    torch_gc()
 
                     if extra_args.use_apg:
                         # correct update direction
                         diff_uncond_text  = noise_pred_cond - noise_pred_drop_text
                         diff_uncond_audio = noise_pred_drop_text - noise_pred_uncond
-                        noise_pred = noise_pred_cond + (text_guide_scale - 1) * adaptive_projected_guidance(diff_uncond_text, 
-                                                                                                            noise_pred_cond, 
-                                                                                                            momentum_buffer=text_momentumbuffer, 
+                        noise_pred = noise_pred_cond + (text_guide_scale - 1) * adaptive_projected_guidance(diff_uncond_text,
+                                                                                                            noise_pred_cond,
+                                                                                                            momentum_buffer=text_momentumbuffer,
                                                                                                             norm_threshold=extra_args.apg_norm_threshold) \
-                               + (audio_guide_scale - 1) * adaptive_projected_guidance(diff_uncond_audio, 
-                                                                                        noise_pred_cond, 
-                                                                                        momentum_buffer=audio_momentumbuffer, 
+                               + (audio_guide_scale - 1) * adaptive_projected_guidance(diff_uncond_audio,
+                                                                                        noise_pred_cond,
+                                                                                        momentum_buffer=audio_momentumbuffer,
                                                                                         norm_threshold=extra_args.apg_norm_threshold)
                     else:
                         # vanilla CFG strategy
                         noise_pred = noise_pred_uncond + text_guide_scale * (
                             noise_pred_cond - noise_pred_drop_text) + \
-                            audio_guide_scale * (noise_pred_drop_text - noise_pred_uncond)  
-                    noise_pred = -noise_pred  
->>>>>>> f762dfb3
+                            audio_guide_scale * (noise_pred_drop_text - noise_pred_uncond)
+                    noise_pred = -noise_pred
 
                     # update latent
                     dt = timesteps[i] - timesteps[i + 1]
@@ -716,20 +679,13 @@
                         _, T_m, _, _ = add_latent.shape
                         latent[:, :T_m] = add_latent
 
-                    x0 = [latent.to(self.device)] 
+                    x0 = [latent.to(self.device)]
                     del latent_model_input, timestep
-<<<<<<< HEAD
 
                 if offload_model:
-                    self.model.cpu()
-                    torch_gc()
-=======
-                
-                if offload_model: 
                     if not self.vram_management:
                         self.model.cpu()
                 torch_gc()
->>>>>>> f762dfb3
 
                 videos = self.vae.decode(x0)
 
@@ -768,9 +724,9 @@
                         miss_lengths.append(0)
 
             if max_frames_num <= frame_num: break
-            
+
             torch_gc()
-            if offload_model:    
+            if offload_model:
                 torch.cuda.synchronize()
             if dist.is_initialized():
                 dist.barrier()
