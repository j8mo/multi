import os
from einops import rearrange

import torch
import torch.nn as nn

from xfuser.core.distributed import (
    get_sequence_parallel_rank,
    get_sequence_parallel_world_size,
    get_sp_group,
)
from einops import rearrange, repeat
from functools import lru_cache
import imageio
import uuid
from tqdm import tqdm
import numpy as np
import subprocess
import soundfile as sf


VID_EXTENSIONS = (".mp4", ".avi", ".mov", ".mkv")
ASPECT_RATIO_627 = {
     '0.26': ([320, 1216], 1), '0.38': ([384, 1024], 1), '0.50': ([448, 896], 1), '0.67': ([512, 768], 1),
     '0.82': ([576, 704], 1),  '1.00': ([640, 640], 1),  '1.22': ([704, 576], 1), '1.50': ([768, 512], 1),
     '1.86': ([832, 448], 1),  '2.00': ([896, 448], 1),  '2.50': ([960, 384], 1), '2.83': ([1088, 384], 1),
     '3.60': ([1152, 320], 1), '3.80': ([1216, 320], 1), '4.00': ([1280, 320], 1)}


ASPECT_RATIO_960 = {
     '0.22': ([448, 2048], 1), '0.29': ([512, 1792], 1), '0.36': ([576, 1600], 1), '0.45': ([640, 1408], 1),
     '0.55': ([704, 1280], 1), '0.63': ([768, 1216], 1), '0.76': ([832, 1088], 1), '0.88': ([896, 1024], 1),
     '1.00': ([960, 960], 1), '1.14': ([1024, 896], 1), '1.31': ([1088, 832], 1), '1.50': ([1152, 768], 1),
     '1.58': ([1216, 768], 1), '1.82': ([1280, 704], 1), '1.91': ([1344, 704], 1), '2.20': ([1408, 640], 1),
     '2.30': ([1472, 640], 1), '2.67': ([1536, 576], 1), '2.89': ([1664, 576], 1), '3.62': ([1856, 512], 1),
     '3.75': ([1920, 512], 1)}



def torch_gc():
    torch.cuda.empty_cache()
    torch.cuda.ipc_collect()



def split_token_counts_and_frame_ids(T, token_frame, world_size, rank):

    S = T * token_frame
    split_sizes = [S // world_size + (1 if i < S % world_size else 0) for i in range(world_size)]
    start = sum(split_sizes[:rank])
    end = start + split_sizes[rank]
    counts = [0] * T
    for idx in range(start, end):
        t = idx // token_frame
        counts[t] += 1

    counts_filtered = []
    frame_ids = []
    for t, c in enumerate(counts):
        if c > 0:
            counts_filtered.append(c)
            frame_ids.append(t)
    return counts_filtered, frame_ids


def normalize_and_scale(column, source_range, target_range, epsilon=1e-8):

    source_min, source_max = source_range
    new_min, new_max = target_range
 
    normalized = (column - source_min) / (source_max - source_min + epsilon)
    scaled = normalized * (new_max - new_min) + new_min
    return scaled


@torch.compile
def calculate_x_ref_attn_map(visual_q, ref_k, ref_target_masks, mode='mean', attn_bias=None):

    ref_k = ref_k.to(visual_q.dtype).to(visual_q.device)
    scale = 1.0 / visual_q.shape[-1] ** 0.5
    visual_q = visual_q * scale
    visual_q = visual_q.transpose(1, 2)
    ref_k = ref_k.transpose(1, 2)
    attn = visual_q @ ref_k.transpose(-2, -1)

    if attn_bias is not None:
        attn = attn + attn_bias

    x_ref_attn_map_source = attn.softmax(-1) # B, H, x_seqlens, ref_seqlens


    x_ref_attn_maps = []
    ref_target_masks = ref_target_masks.to(visual_q.dtype)
    x_ref_attn_map_source = x_ref_attn_map_source.to(visual_q.dtype)

    for class_idx, ref_target_mask in enumerate(ref_target_masks):
        torch_gc()
        ref_target_mask = ref_target_mask[None, None, None, ...]
<<<<<<< HEAD
        x_ref_attn_map = x_ref_attn_map_source.clone()
        x_ref_attn_map = x_ref_attn_map * ref_target_mask
        x_ref_attn_map = x_ref_attn_map.sum(-1) / ref_target_mask.sum() # B, H, x_seqlens, ref_seqlens --> B, H, x_seqlens
        x_ref_attn_map = x_ref_attn_map.permute(0, 2, 1) # B, x_seqlens, H

=======
        x_ref_attnmap = x_ref_attn_map_source * ref_target_mask
        x_ref_attnmap = x_ref_attnmap.sum(-1) / ref_target_mask.sum() # B, H, x_seqlens, ref_seqlens --> B, H, x_seqlens
        x_ref_attnmap = x_ref_attnmap.permute(0, 2, 1) # B, x_seqlens, H
       
>>>>>>> f762dfb3
        if mode == 'mean':
            x_ref_attnmap = x_ref_attnmap.mean(-1) # B, x_seqlens
        elif mode == 'max':
<<<<<<< HEAD
            x_ref_attn_map = x_ref_attn_map.max(-1) # B, x_seqlens

        x_ref_attn_maps.append(x_ref_attn_map)

=======
            x_ref_attnmap = x_ref_attnmap.max(-1) # B, x_seqlens
        
        x_ref_attn_maps.append(x_ref_attnmap)
    
>>>>>>> f762dfb3
    del attn
    del x_ref_attn_map_source
    torch_gc()

    return torch.stack([x_ref_attn_map for x_ref_attn_map in x_ref_attn_maps], dim=1) # B, class_num, x_seqlens


def get_attn_map_with_target(visual_q, ref_k, shape, ref_target_masks=None, split_num=2, enable_sp=False):
    """Args:
        query (torch.tensor): B M H K
        key (torch.tensor): B M H K
        shape (tuple): (N_t, N_h, N_w)
        ref_target_masks: [B, N_h * N_w]
    """

    batch_size = visual_q.shape[0]
    N_t, N_h, N_w = shape
    if enable_sp:
        ref_k = get_sp_group().all_gather(ref_k, dim=1)

    x_seqlens = N_h * N_w
    ref_k     = ref_k[:, :x_seqlens]
    _, seq_lens, heads, _ = visual_q.shape
    class_num, _ = ref_target_masks.shape
    x_ref_attn_maps = torch.zeros(batch_size, class_num, seq_lens).to(visual_q.device).to(visual_q.dtype)

    split_chunk = heads // split_num

    for i in range(split_num):
        x_ref_attn_maps_perhead = calculate_x_ref_attn_map(visual_q[:, :, i*split_chunk:(i+1)*split_chunk, :], ref_k[:, :, i*split_chunk:(i+1)*split_chunk, :], ref_target_masks)
        x_ref_attn_maps += x_ref_attn_maps_perhead

    return x_ref_attn_maps / split_num


def rotate_half(x):
    x = rearrange(x, "... (d r) -> ... d r", r=2)
    x1, x2 = x.unbind(dim=-1)
    x = torch.stack((-x2, x1), dim=-1)
    return rearrange(x, "... d r -> ... (d r)")


class RotaryPositionalEmbedding1D(nn.Module):

    def __init__(self,
                 head_dim,
                 ):
        super().__init__()
        self.head_dim = head_dim
        self.base = 10000


    @lru_cache(maxsize=32)
    def precompute_freqs_cis_1d(self, pos_indices):

        freqs = 1.0 / (self.base ** (torch.arange(0, self.head_dim, 2)[: (self.head_dim // 2)].float() / self.head_dim))
        freqs = freqs.to(pos_indices.device)
        freqs = torch.einsum("..., f -> ... f", pos_indices.float(), freqs)
        freqs = repeat(freqs, "... n -> ... (n r)", r=2)
        return freqs

    def forward(self, x, pos_indices):
        """1D RoPE.

        Args:
            query (torch.tensor): [B, head, seq, head_dim]
            pos_indices (torch.tensor): [seq,]
        Returns:
            query with the same shape as input.
        """
        freqs_cis = self.precompute_freqs_cis_1d(pos_indices)

        x_ = x.float()

        freqs_cis = freqs_cis.float().to(x.device)
        cos, sin = freqs_cis.cos(), freqs_cis.sin()
        cos, sin = rearrange(cos, 'b n d -> b 1 n d'), rearrange(sin, 'b n d -> b 1 n d')
        x_ = (x_ * cos) + (rotate_half(x_) * sin)

        return x_.type_as(x)


def save_video_ffmpeg(gen_video_samples, save_path, vocal_audio_list, fps=25, quality=5):

    def save_video(frames, save_path, fps, quality=9, ffmpeg_params=None):
        writer = imageio.get_writer(
            save_path, fps=fps, quality=quality, ffmpeg_params=ffmpeg_params
        )
        for frame in tqdm(frames, desc="Saving video"):
            frame = np.array(frame)
            writer.append_data(frame)
        writer.close()
    save_path_tmp = save_path + "-temp.mp4"

    video_audio = (gen_video_samples+1)/2 # C T H W
    video_audio = video_audio.permute(1, 2, 3, 0).cpu().numpy()
    video_audio = np.clip(video_audio * 255, 0, 255).astype(np.uint8) 
    save_video(video_audio, save_path_tmp, fps=fps, quality=quality)


    # crop audio according to video length
    _, T, _, _ = gen_video_samples.shape
    duration = T / fps
    save_path_crop_audio = save_path + "-cropaudio.wav"
    final_command = [
        "ffmpeg",
        "-i",
        vocal_audio_list[0],
        "-t",
        f'{duration}',
        save_path_crop_audio,
    ]
    subprocess.run(final_command, check=True)


    # generate video with audio
    save_path = save_path + ".mp4"
    final_command = [
        "ffmpeg",
        "-y",
        "-i",
        save_path_tmp,
        "-i",
        save_path_crop_audio,
        "-c:v",
        "libx264",
        "-c:a",
        "aac",
        "-shortest",
        save_path,
    ]
    subprocess.run(final_command, check=True)
    os.remove(save_path_tmp)
    os.remove(save_path_crop_audio)



class MomentumBuffer:
    def __init__(self, momentum: float): 
        self.momentum = momentum 
        self.running_average = 0 
    
    def update(self, update_value: torch.Tensor): 
        new_average = self.momentum * self.running_average 
        self.running_average = update_value + new_average
    


def project( 
        v0: torch.Tensor, # [B, C, T, H, W] 
        v1: torch.Tensor, # [B, C, T, H, W] 
        ): 
    dtype = v0.dtype 
    v0, v1 = v0.double(), v1.double() 
    v1 = torch.nn.functional.normalize(v1, dim=[-1, -2, -3, -4]) 
    v0_parallel = (v0 * v1).sum(dim=[-1, -2, -3, -4], keepdim=True) * v1 
    v0_orthogonal = v0 - v0_parallel
    return v0_parallel.to(dtype), v0_orthogonal.to(dtype)


def adaptive_projected_guidance( 
          diff: torch.Tensor, # [B, C, T, H, W] 
          pred_cond: torch.Tensor, # [B, C, T, H, W] 
          momentum_buffer: MomentumBuffer = None, 
          eta: float = 0.0,
          norm_threshold: float = 55,
          ): 
    if momentum_buffer is not None: 
        momentum_buffer.update(diff) 
        diff = momentum_buffer.running_average
    if norm_threshold > 0: 
        ones = torch.ones_like(diff) 
        diff_norm = diff.norm(p=2, dim=[-1, -2, -3, -4], keepdim=True) 
        print(f"diff_norm: {diff_norm}")
        scale_factor = torch.minimum(ones, norm_threshold / diff_norm) 
        diff = diff * scale_factor 
    diff_parallel, diff_orthogonal = project(diff, pred_cond) 
    normalized_update = diff_orthogonal + eta * diff_parallel
    return normalized_update<|MERGE_RESOLUTION|>--- conflicted
+++ resolved
@@ -67,7 +67,7 @@
 
     source_min, source_max = source_range
     new_min, new_max = target_range
- 
+
     normalized = (column - source_min) / (source_max - source_min + epsilon)
     scaled = normalized * (new_max - new_min) + new_min
     return scaled
@@ -96,32 +96,17 @@
     for class_idx, ref_target_mask in enumerate(ref_target_masks):
         torch_gc()
         ref_target_mask = ref_target_mask[None, None, None, ...]
-<<<<<<< HEAD
-        x_ref_attn_map = x_ref_attn_map_source.clone()
-        x_ref_attn_map = x_ref_attn_map * ref_target_mask
-        x_ref_attn_map = x_ref_attn_map.sum(-1) / ref_target_mask.sum() # B, H, x_seqlens, ref_seqlens --> B, H, x_seqlens
-        x_ref_attn_map = x_ref_attn_map.permute(0, 2, 1) # B, x_seqlens, H
-
-=======
         x_ref_attnmap = x_ref_attn_map_source * ref_target_mask
         x_ref_attnmap = x_ref_attnmap.sum(-1) / ref_target_mask.sum() # B, H, x_seqlens, ref_seqlens --> B, H, x_seqlens
         x_ref_attnmap = x_ref_attnmap.permute(0, 2, 1) # B, x_seqlens, H
-       
->>>>>>> f762dfb3
+
         if mode == 'mean':
             x_ref_attnmap = x_ref_attnmap.mean(-1) # B, x_seqlens
         elif mode == 'max':
-<<<<<<< HEAD
-            x_ref_attn_map = x_ref_attn_map.max(-1) # B, x_seqlens
-
-        x_ref_attn_maps.append(x_ref_attn_map)
-
-=======
             x_ref_attnmap = x_ref_attnmap.max(-1) # B, x_seqlens
-        
+
         x_ref_attn_maps.append(x_ref_attnmap)
-    
->>>>>>> f762dfb3
+
     del attn
     del x_ref_attn_map_source
     torch_gc()
@@ -218,7 +203,7 @@
 
     video_audio = (gen_video_samples+1)/2 # C T H W
     video_audio = video_audio.permute(1, 2, 3, 0).cpu().numpy()
-    video_audio = np.clip(video_audio * 255, 0, 255).astype(np.uint8) 
+    video_audio = np.clip(video_audio * 255, 0, 255).astype(np.uint8)
     save_video(video_audio, save_path_tmp, fps=fps, quality=quality)
 
 
@@ -260,44 +245,44 @@
 
 
 class MomentumBuffer:
-    def __init__(self, momentum: float): 
-        self.momentum = momentum 
-        self.running_average = 0 
-    
-    def update(self, update_value: torch.Tensor): 
-        new_average = self.momentum * self.running_average 
+    def __init__(self, momentum: float):
+        self.momentum = momentum
+        self.running_average = 0
+
+    def update(self, update_value: torch.Tensor):
+        new_average = self.momentum * self.running_average
         self.running_average = update_value + new_average
-    
-
-
-def project( 
-        v0: torch.Tensor, # [B, C, T, H, W] 
-        v1: torch.Tensor, # [B, C, T, H, W] 
-        ): 
-    dtype = v0.dtype 
-    v0, v1 = v0.double(), v1.double() 
-    v1 = torch.nn.functional.normalize(v1, dim=[-1, -2, -3, -4]) 
-    v0_parallel = (v0 * v1).sum(dim=[-1, -2, -3, -4], keepdim=True) * v1 
+
+
+
+def project(
+        v0: torch.Tensor, # [B, C, T, H, W]
+        v1: torch.Tensor, # [B, C, T, H, W]
+        ):
+    dtype = v0.dtype
+    v0, v1 = v0.double(), v1.double()
+    v1 = torch.nn.functional.normalize(v1, dim=[-1, -2, -3, -4])
+    v0_parallel = (v0 * v1).sum(dim=[-1, -2, -3, -4], keepdim=True) * v1
     v0_orthogonal = v0 - v0_parallel
     return v0_parallel.to(dtype), v0_orthogonal.to(dtype)
 
 
-def adaptive_projected_guidance( 
-          diff: torch.Tensor, # [B, C, T, H, W] 
-          pred_cond: torch.Tensor, # [B, C, T, H, W] 
-          momentum_buffer: MomentumBuffer = None, 
+def adaptive_projected_guidance(
+          diff: torch.Tensor, # [B, C, T, H, W]
+          pred_cond: torch.Tensor, # [B, C, T, H, W]
+          momentum_buffer: MomentumBuffer = None,
           eta: float = 0.0,
           norm_threshold: float = 55,
-          ): 
-    if momentum_buffer is not None: 
-        momentum_buffer.update(diff) 
+          ):
+    if momentum_buffer is not None:
+        momentum_buffer.update(diff)
         diff = momentum_buffer.running_average
-    if norm_threshold > 0: 
-        ones = torch.ones_like(diff) 
-        diff_norm = diff.norm(p=2, dim=[-1, -2, -3, -4], keepdim=True) 
+    if norm_threshold > 0:
+        ones = torch.ones_like(diff)
+        diff_norm = diff.norm(p=2, dim=[-1, -2, -3, -4], keepdim=True)
         print(f"diff_norm: {diff_norm}")
-        scale_factor = torch.minimum(ones, norm_threshold / diff_norm) 
-        diff = diff * scale_factor 
-    diff_parallel, diff_orthogonal = project(diff, pred_cond) 
+        scale_factor = torch.minimum(ones, norm_threshold / diff_norm)
+        diff = diff * scale_factor
+    diff_parallel, diff_orthogonal = project(diff, pred_cond)
     normalized_update = diff_orthogonal + eta * diff_parallel
     return normalized_update